# User Guide

* [Introduction](#introduction)
* [Features](#features)
* [Views](#views)
* [Functions](#functions)
* [Configuration](#configuration)
* [Usage examples](#usage-examples)

## Introduction

This document describes the features, functions and configuration of the ``pg_stat_monitor`` extension and gives some usage examples. For how to install and set up ``pg_stat_monitor``, see [Installation in README](https://github.com/percona/pg_stat_monitor/blob/master/README.md#installation).

## Features

<<<<<<< HEAD
### Configuration
Here is the complete list of configuration parameters.
```sql
SELECT * FROM pg_stat_monitor_settings;
                   name                   | value  | default_value |                                               description                                                | minimum |  maximum   | restart 
------------------------------------------+--------+---------------+----------------------------------------------------------------------------------------------------------+---------+------------+---------
 pg_stat_monitor.pgsm_max                 |    100 |           100 | Sets the maximum size of shared memory in (MB) used for statement's metadata tracked by pg_stat_monitor. |       1 |      1000  |       1
 pg_stat_monitor.pgsm_query_max_len       |   1024 |          1024 | Sets the maximum length of query.                                                                        |    1024 | 2147483647 |       1
 pg_stat_monitor.pgsm_enable              |      1 |             1 | Enable/Disable statistics collector.                                                                     |       0 |      0     |       0
 pg_stat_monitor.pgsm_track_utility       |      1 |             1 | Selects whether utility commands are tracked.                                                            |       0 |      0     |       0
 pg_stat_monitor.pgsm_normalized_query    |      1 |             1 | Selects whether save query in normalized format.                                                         |       0 |      0     |       0
 pg_stat_monitor.pgsm_max_buckets         |     10 |            10 | Sets the maximum number of buckets.                                                                      |       1 |      10    |       1
 pg_stat_monitor.pgsm_bucket_time         |     60 |            60 | Sets the time in seconds per bucket.                                                                     |       1 | 2147483647 |       1
 pg_stat_monitor.pgsm_histogram_min       |      0 |             0 | Sets the time in millisecond.                                                                            |       0 | 2147483647 |       1
 pg_stat_monitor.pgsm_histogram_max       | 100000 |        100000 | Sets the time in millisecond.                                                                            |      10 | 2147483647 |       1
 pg_stat_monitor.pgsm_histogram_buckets   |     10 |            10 | Sets the maximum number of histogram buckets                                                             |       2 | 2147483647 |       1
 pg_stat_monitor.pgsm_query_shared_buffer |     20 |            20 | Sets the maximum size of shared memory in (MB) used for query tracked by pg_stat_monitor.                |       1 |      10000 |       1
 pg_stat_monitor.pgsm_overflow_target     |      1 |             1 | Sets the overflow target for pg_stat_monitor                                                             |       0 |      1     |       1
 pg_stat_monitor.pgsm_enable_query_plan   |      1 |             0 | Enable/Disable query plan monitoring                                                                     |       0 |      0     |       0
 pg_stat_monitor.pgsm_track_planning      |      0 |             1 | Selects whether planning statistics are tracked.                                                         |       0 |      0     |       0
(13 rows)
=======
The following are the key features of pg_stat_monitor:
>>>>>>> 8fe76769

* [Time buckets](#time-buckets),
* [Table and index access statistics per statement](#table-and-index-access-statistics-per-statement),
* Query statistics:
   * [Query and client information](#query-and-client-information),
   * [Query timing information](#query-timing-information),
   * [Query execution plan information](#query-execution-plan-information),
   * [Use of actual data or parameters placeholders in queries](#use-of-actual-data-or-parameters-placeholders-in-queries),
   * [Query type filtering](#query-type-filtering),
   * [Query metadata supporting Google’s Sqlcommentor](#query-metadata),
* [Top query tracking](#top-query-tracking),
* [Relations](#relations) - showing tables involved in a query,
* [Monitoring of queries terminated with ERROR, WARNING and LOG error levels](#monitoring-of-queries-terminated-with-error-warning-and-log-error-levels),
* [Integration with Percona Monitoring and Management (PMM) tool](#integration-with-pmm),
* [Histograms](#histogram) - visual representation of query performance.


### Time buckets

Instead of supplying one set of ever-increasing counts, `pg_stat_monitor` computes stats for a configured number of time intervals; time buckets. This allows for much better data accuracy, especially in the case of high-resolution or unreliable networks. 

### Table and index access statistics per statement

`pg_stat_monitor` collects the information about what tables were accessed by a statement. This allows you to identify all queries which access a given table easily.


### Query and client information

`pg_stat_monitor` provides  additional metrics for detailed analysis of query performance from various perspectives, including client connection details like user name, application name, IP address to name a few relevant columns.
With this information, `pg_stat_monitor` enables users to track a query to the originating application. More details about the application or query may be incorporated in the SQL query in a [Google’s Sqlcommenter](https://google.github.io/sqlcommenter/) format.

To see how it works, refer to the [usage example](#query-information)

### Query timing information

Understanding query execution time stats helps you identify what affects query performance and take measures to optimize it. `pg_stat_monitor` collects the total, min, max and average (mean) time it took to execute a particular query and provides this data in separate columns. See the [Query timing information](#query-timing-information-1) example for the sample output.


### Query execution plan information

Every query has a plan that was constructed for its executing. Collecting the query plan information as well as monitoring query plan timing helps you understand how you can modify the query to optimize its execution. It also helps make communication about the query clearer when discussing query performance with other DBAs and application developers.

See the [Query execution plan](##query-execution-plan) example for the sample output.

### Use of actual data or parameters placeholders in queries

You can select whether to see queries with parameters placeholders or actual query data. The benefit of having the full query example is in being able to run the [EXPLAIN](https://www.postgresql.org/docs/current/sql-explain.html) command on it to see how its execution was planned. As a result, you can modify the query to make it run better.

### Query type filtering

`pg_stat_monitor` monitors queries per type (``SELECT``, `INSERT`, `UPDATE` or `DELETE`) and classifies them accordingly in the `cmd_type` column. This way you can separate the queries you are interested in and focus on identifying the issues and optimizing query performance.

See the [Query type filtering example](#query-type-filtering-1) for the sample output.

### Query metadata

Google’s Sqlcommenter is a useful tool that in a way bridges that gap between ORM libraries and understanding database performance. And ``pg_stat_monitor`` supports it. So, you can now put any key-value data (like what client executed a query or if it is testing vs production query) in the comments in `/* … */` syntax in your SQL statements, and the information will be parsed by `pg_stat_monitor` and made available in the comments column in the `pg_stat_monitor` view. For details on the comments’ syntax, see [Sqlcommenter documentation](https://google.github.io/sqlcommenter/).

To see how it works, see the [Query metadata](#query-metadata-1) example.

### Top query tracking

Using functions is common. While running, functions can execute queries internally. `pg_stat_monitor` not only keeps track of all executed queries within a function, but also marks that function as top query.

Top query indicates the main query. To illustrate, for the SELECT query that is invoked within a function, the top query is calling this function.

This enables you to backtrack to the originating function and thus simplifies the tracking and analysis.

Find more details in the [usage example](#top-query-tracking-1).

### Relations

`pg_stat_monitor` provides the list of tables involved in the query in the relations column. This reduces time on identifying the tables and simplifies the analysis. To learn more, see the [usage examples](#relations-1)

### Monitoring queries terminated with ERROR, WARNING and LOG error levels

Monitoring queries that terminate with ERROR, WARNING, LOG states can give useful information to debug an issue. Such messages have the error level (`elevel`), error code (`sqlcode`), and error message (`message`).  `pg_stat_monitor` collects all this information and aggregates it so that you can measure performance for successful and failed queries separately, as well as understand why a particular query failed to execute successfully.

Find details in the [usage example](#queries-terminated-with-errors)

### Integration with PMM

To timely identify and react on issues, performance should be automated and alerts should be sent when an issue occurs. There are many monitoring tools available for PostgreSQL, some of them (like Nagios) supporting custom metrics provided via extensions. Though you can integrate `pg_stat_monitor` with these tools, it natively supports integration with Percona Management and Monitoring (PMM). This integration allows you to enjoy all the features provided by both solutions: advanced statistics data provided by `pg_stat_monitor` and automated monitoring with data visualization on dashboards, security threat checks and alerting, available in PMM out of the box.

To learn how to integrate pg_stat_monitor with PMM, see [Configure pg_stat_monitor in PMM](https://www.percona.com/doc/percona-monitoring-and-management/2.x/setting-up/client/postgresql.html#pg_stat_monitor)

### Histogram

Histogram (the `resp_calls` parameter) provides a visual representation of query performance. With the help of the histogram function, you can view a timing/calling data histogram in response to an SQL query.

Learn more about using histograms from the [usage example](#histogram-1).

## Views

`pg_stat_monitor` provides the following views:
* `pg_stat_monitor` is the view where statistics data is presented.
* `pg_stat_monitor_settings` view shows available configuration options which you can change.

### `pg_stat_monitor` view

The statistics gathered by the module are made available via the view named `pg_stat_monitor`. This view contains one row for each distinct combination of metrics and whether it is a top-level statement or not (up to the maximum number of distinct statements that the module can track). For details about available counters, refer to the [`pg_stat_monitor` view reference](https://github.com/percona/pg_stat_monitor/blob/master/docs/REFERENCE.md).

The following are the primary keys for pg_stat_monitor:

* `bucket`,
* `userid`,
* `dbid`,
* `client_ip`,
* `application_name`.

A new row is created for each key in the `pg_stat_monitor` view.

`pg_stat_monitor` inherits the metrics available in `pg_stat_statements`, plus provides additional ones. See the [`pg_stat_monitor` vs `pg_stat_statements` comparison](https://github.com/percona/pg_stat_monitor/blob/master/docs/REFERENCE.md) for details.

For security reasons, only superusers and members of the `pg_read_all_stats` role are allowed to see the SQL text and `queryid` of queries executed by other users. Other users can see the statistics, however, if the view has been installed in their database.

### pg_stat_monitor_settings view

The `pg_stat_monitor_settings` view shows one row per `pg_stat_monitor` configuration parameter. It displays configuration parameter name, value, default value, description, minimum and maximum values, and whether a restart is required for a change in value to be effective.

## Functions

### pg_stat_monitor_reset()

This function resets all the statistics and clears the view. Eventually, the function will delete all the previous data.

### pg_stat_monitor_version()
This function provides the build version of `pg_stat_monitor` version.

```
postgres=# select pg_stat_monitor_version();
 pg_stat_monitor_version
-------------------------
 devel
(1 row)
```

### histogram(bucket id, query id)

It is used to generate the histogram, you can refer to histogram sections.

## Configuration

Use the following command to view available configuration parameters in the `pg_stat_monitor_settings` view:

```sql
SELECT * FROM pg_stat_monitor_settings;
```

To amend the `pg_stat_monitor` configuration, use the General Configuration Unit (GCU) system. Some configuration parameters require the server restart and should be set before the server startup. These must be set in the `postgresql.conf` file. Other parameters do not require server restart and can be set permanently either in the `postgresql.conf` or from the client (`psql`) using the SET or ALTER SYSTEM SET commands.

The following table shows setup options for each configuration parameter and whether the server restart is required to apply the parameter's value:

| Parameter Name                                |  postgresql.conf   | SET | ALTER SYSTEM SET  |  server restart   | configuration reload
| ----------------------------------------------|--------------------|-----|-------------------|-------------------|---------------------
| [pg_stat_monitor.pgsm_max](#pg_stat_monitorpgsm_max) | :heavy_check_mark: | :x:                |:x:                |:heavy_check_mark: | :x:
| [pg_stat_monitor.pgsm_query_max_len](#pg_stat_monitorpgsm_query_max_len)            | :heavy_check_mark: | :x:                |:x:                |:heavy_check_mark: | :x:
| [pg_stat_monitor.pgsm_enable](#pg_stat_monitorpgsm_enable)                   | :heavy_check_mark: | :x:                |:heavy_check_mark: |:x: | :x:
| [pg_stat_monitor.pgsm_track_utility](#pg_stat_monitorpgsm_track_utility)            | :heavy_check_mark: | :heavy_check_mark: |:heavy_check_mark: |:x: | :heavy_check_mark:
| [pg_stat_monitor.pgsm_normalized_query](#pg_stat_monitorpgsm_normalized_query)         | :heavy_check_mark: | :heavy_check_mark: |:heavy_check_mark: |:x: | :heavy_check_mark:
| [pg_stat_monitor.pgsm_max_buckets](#pg_stat_monitorpgsm_max_buckets)              | :heavy_check_mark: | :x:                |:x:                |:heavy_check_mark: | :heavy_check_mark:
| [pg_stat_monitor.pgsm_bucket_time](#pg_stat_monitorpgsm_bucket_time)              | :heavy_check_mark: | :x:                |:x:                |:heavy_check_mark: | :x:
| [pg_stat_monitor.pgsm_object_cache](#pg-stat-monitorpgsm-object-cache)             | :heavy_check_mark: | :x:                |:x:                |:heavy_check_mark: | :x:
| [pg_stat_monitor.pgsm_histogram_min](#pg_stat_monitorpgsm_histogram_min) | :heavy_check_mark: | :x:                |:x:                |:heavy_check_mark: | :x:
| [pg_stat_monitor.pgsm_histogram_max](#pg_stat_monitorpgsm_histogram_max)        | :heavy_check_mark: | :x:                |:x:                |:heavy_check_mark: | :x:
| [pg_stat_monitor.pgsm_histogram_buckets](#pg_stat_monitorpgsm_histogram_buckets)   | :heavy_check_mark: | :x:                |:x:                |:heavy_check_mark: | :x:
| [pg_stat_monitor.pgsm_query_shared_buffer](#pg_stat_monitorpgsm_query_shared_buffer)      | :heavy_check_mark: | :x:                |:x:                |:heavy_check_mark: | :x:
| [pg_stat_monitor.pgsm_overflow_target](#pg_stat_monitorpgsm_overflow_target) | :heavy_check_mark:   |  :x:  |  :x:  |   :heavy_check_mark: |  :x:  |
| [pg_stat_monitor.pgsm_enable_query_plan](#pg_stat_monitorpgsm_enable_query_plan)  | :heavy_check_mark:   |  :x:  |  :x:  |   :heavy_check_mark: |  :x:  |
| [pg_stat_monitor.pgsm_track_planning](#pg_stat_monitorpgsm_track_planning) | :heavy_check_mark:   |  :x:  |  :x:  |   :heavy_check_mark: |  :x:  |

#### Parameters description:


##### pg_stat_monitor.pgsm_max

Values:
- Min: 1
- Max: 1000
- Default: 100


This parameter defines the limit of shared memory (in MB) for ``pg_stat_monitor``. This memory is used by buckets in a circular manner. The memory is divided between the buckets equally, at the start of the PostgreSQL. Requires the server restart.

##### pg_stat_monitor.pgsm_query_max_len

Values:
- Min: 1024
- Max: 2147483647
- Default: 1024

Sets the maximum size of the query. This parameter can only be set at the start of PostgreSQL. For long queries, the query is truncated to that particular length. This is to avoid unnecessary usage of shared memory. Requires the server restart.

##### pg_stat_monitor.pgsm_enable

Type: boolean. Default: 1

Enables or disables the monitoring. "Disable" (0) means that ``pg_stat_monitor`` will not collect the statistics for the whole cluster.

##### pg_stat_monitor.pgsm_track_utility

Type: boolean. Default: 1

This parameter controls whether utility commands are tracked by the module. Utility commands are all those other than ``SELECT``, ``INSERT``, ``UPDATE``, and ``DELETE``.

##### pg_stat_monitor.pgsm_normalized_query

Type: boolean. Default: 1

By default, the query shows the actual parameter instead of the placeholder. It is quite useful when users want to use that query and try to run that query to check the abnormalities. But in most cases users like the queries with a placeholder. This parameter is used to toggle between the two said options.

##### pg_stat_monitor.pgsm_max_buckets

Values:
- Min: 1
- Max: 10
- Default: 10

``pg_stat_monitor`` accumulates the information in the form of buckets. All the aggregated information is bucket based. This parameter is used to set the number of buckets the system can have. For example, if this parameter is set to 2, then the system will create two buckets. First, the system will add all the information into the first bucket. After its lifetime (defined in the [pg_stat_monitor.pgsm_bucket_time](#pg-stat-monitorpgsm-bucket-time) parameter) expires, it will switch to the second bucket, reset all the counters and repeat the process.

Requires the server restart.

##### pg_stat_monitor.pgsm_bucket_time

Values:
- Min: 1
- Max: 2147483647
- Default: 60

This parameter is used to set the lifetime of the bucket. System switches between buckets on the basis of [pg_stat_monitor.pgsm_bucket_time](#pg-stat-monitorpgsm-bucket-time).

Requires the server restart.

##### pg_stat_monitor.pgsm_histogram_min

Values:
- Min: 0
- Max: 2147483647
- Default: 0

``pg_stat_monitor`` also stores the execution time histogram. This parameter is used to set the lower bound of the histogram (in ms).

Requires the server restart.

##### pg_stat_monitor.pgsm_histogram_max

Values:
- Min: 10
- Max: 2147483647
- Default: 100000

This parameter sets the upper bound of the execution time histogram (in ms). Requires the server restart.

##### pg_stat_monitor.pgsm_histogram_buckets

Values:
- Min: 2
- Max: 2147483647
- Default: 10

This parameter sets the maximum number of histogram buckets. Requires the server restart.

##### pg_stat_monitor.pgsm_query_shared_buffer

Values:
- Min: 1
- Max: 10000
- Default: 20

This parameter defines the shared memory limit (in MB) allocated for a query tracked by ``pg_stat_monitor``. Requires the server restart.

##### pg_stat_monitor.pgsm_overflow_target

Type: boolean. Default: 1

Sets the overflow target for the `pg_stat_monitor`. Requires the server restart.

##### pg_stat_monitor.pgsm_enable_query_plan

Type: boolean. Default: 1

Enables or disables query plan monitoring. When the `pgsm_enable_query_plan` is disabled (0), the query plan will not be captured by `pg_stat_monitor`. Enabling it may adversely affect the database performance. Requires the server restart.


##### pg_stat_monitor.pgsm_track_planning

Type: boolean. Default: 0

This parameter instructs ``pg_stat_monitor`` to monitor query planning statistics. Requires the server restart.

## Usage examples

Note that the column names differ depending on the PostgreSQL version you are using. The following usage examples are provided for PostgreSQL version 13.
For versions 11 and 12, please consult the [pg_stat_monitor reference](https://github.com/percona/pg_stat_monitor/blob/master/docs/REFERENCE.md).

### Querying buckets

```sql
postgres=# select bucket, bucket_start_time, query,calls from pg_stat_monitor order by bucket;
-[ RECORD 1 ]-----+------------------------------------------------------------------------------------
bucket | 0
bucket_start_time | 2021-10-22 11:10:00
query | select bucket, bucket_start_time, query,calls from pg_stat_monitor order by bucket;
calls | 1
```

The `bucket` parameter shows the number of a bucket for which a given record belongs.
The `bucket_start_time` shows the start time of the bucket.
`query` shows the actual query text.
`calls` shows how many times a given query was called.

### Query information

**Example 1: Shows the usename, database name, unique queryid hash, query, and the total number of calls of that query.**

```sql
postgres=# SELECT userid,  datname, queryid, substr(query,0, 50) AS query, calls FROM pg_stat_monitor;
 userid  | datname  |     queryid      |                       query                       | calls
---------+----------+------------------+---------------------------------------------------+-------
 vagrant | postgres | 939C2F56E1F6A174 | END                                               |   561
 vagrant | postgres | 2A4437C4905E0E23 | SELECT abalance FROM pgbench_accounts WHERE aid = |   561
 vagrant | postgres | 4EE9ED0CDF143477 | SELECT userid,  datname, queryid, substr(query,$1 |     1
 vagrant | postgres | 8867FEEB8A5388AC | vacuum pgbench_branches                           |     1
 vagrant | postgres | 41D1168FB0733CAB | select count(*) from pgbench_branches             |     1
 vagrant | postgres | E5A889A8FF37C2B1 | UPDATE pgbench_accounts SET abalance = abalance + |   561
 vagrant | postgres | 4876BBA9A8FCFCF9 | truncate pgbench_history                          |     1
 vagrant | postgres | 22B76AE84689E4DC | INSERT INTO pgbench_history (tid, bid, aid, delta |   561
 vagrant | postgres | F6DA9838660825CA | vacuum pgbench_tellers                            |     1
 vagrant | postgres | 214646CE6F9B1A85 | BEGIN                                             |   561
 vagrant | postgres | 27462943E814C5B5 | UPDATE pgbench_tellers SET tbalance = tbalance +  |   561
 vagrant | postgres | 4F66D46F3D4151E  | SELECT userid,  dbid, queryid, substr(query,0, 50 |     1
 vagrant | postgres | 6A02C123488B95DB | UPDATE pgbench_branches SET bbalance = bbalance + |   561
(13 rows)

```

**Example 2: Shows the connected application details.**

```sql
postgres=# SELECT application_name, client_ip, substr(query,0,100) as query FROM pg_stat_monitor;
 application_name | client_ip |                                                query
------------------+-----------+-----------------------------------------------------------------------------------------------------
 pgbench          | 127.0.0.1 | truncate pgbench_history
 pgbench          | 127.0.0.1 | SELECT abalance FROM pgbench_accounts WHERE aid = $1
 pgbench          | 127.0.0.1 | UPDATE pgbench_accounts SET abalance = abalance + $1 WHERE aid = $2
 pgbench          | 127.0.0.1 | BEGIN;
 pgbench          | 127.0.0.1 | INSERT INTO pgbench_history (tid, bid, aid, delta, mtime) VALUES ($1, $2, $3, $4, CURRENT_TIMESTAMP
 pgbench          | 127.0.0.1 | END;
 pgbench          | 127.0.0.1 | vacuum pgbench_branches
 pgbench          | 127.0.0.1 | UPDATE pgbench_tellers SET tbalance = tbalance + $1 WHERE tid = $2
 pgbench          | 127.0.0.1 | vacuum pgbench_tellers
 pgbench          | 127.0.0.1 | UPDATE pgbench_branches SET bbalance = bbalance + $1 WHERE bid = $2
 pgbench          | 127.0.0.1 | select o.n, p.partstrat, pg_catalog.count(i.inhparent) from pg_catalog.pg_class as c join pg_catalo
 psql             | 127.0.0.1 | SELECT application_name, client_ip, substr(query,$1,$2) as query FROM pg_stat_monitor
 pgbench          | 127.0.0.1 | select count(*) from pgbench_branches
(13 rows)

```

### Query timing information

```sql
SELECT  userid,  total_time, min_time, max_time, mean_time, query FROM pg_stat_monitor;
 userid |     total_time     |      min_time      |      max_time      |     mean_time      |                              query
--------+--------------------+--------------------+--------------------+--------------------+------------------------------------------------------------------
     10 |               0.14 |               0.14 |               0.14 |               0.14 | select * from pg_stat_monitor_reset()
     10 |               0.19 |               0.19 |               0.19 |               0.19 | select userid,  dbid, queryid, query from pg_stat_monitor
     10 |               0.30 |               0.13 |               0.16 |               0.15 | select bucket, bucket_start_time, query from pg_stat_monitor
     10 |               0.29 |               0.29 |               0.29 |               0.29 | select userid,  dbid, queryid, query, calls from pg_stat_monitor
     10 |           11277.79 |           11277.79 |           11277.79 |
```

### Query execution plan

```sql
postgres=# SELECT substr(query,0,50), query_plan from pg_stat_monitor limit 10;
                      substr                       |                                                  query_plan
---------------------------------------------------+---------------------------------------------------------------------------------------------------------------
 select o.n, p.partstrat, pg_catalog.count(i.inhpa | Limit                                                                                                        +
                                                   |   ->  GroupAggregate                                                                                         +
                                                   |         Group Key: (array_position(current_schemas(true), n.nspname)), p.partstrat                           +
                                                   |         ->  Sort                                                                                             +
                                                   |               Sort Key: (array_position(current_schemas(true), n.nspname)), p.partstrat                      +
                                                   |               ->  Nested Loop Left Join                                                                      +
                                                   |                     ->  Nested Loop Left Join                                                                +
                                                   |                           ->  Nested Loop                                                                    +
                                                   |                                 Join Filter: (c.relnamespace = n.oid)                                        +
                                                   |                                 ->  Index Scan using pg_class_relname_nsp_index on pg_class c                +
                                                   |                                       Index Cond: (relname = 'pgbench_accounts'::name)                       +
                                                   |                                 ->  Seq Scan on pg_namespace n                                               +
                                                   |                                       Filter: (array_position(current_schemas(true), nspname) IS NOT NULL)   +
                                                   |                           ->  Index Scan using pg_partitioned_table_partrelid_index on pg_partitioned_table p+
                                                   |                                 Index Cond: (partrelid = c.oid)                                              +
                                                   |                     ->  Bitmap Heap Scan on pg_inherits i                                                    +
                                                   |                           R
 SELECT abalance FROM pgbench_accounts WHERE aid = | Index Scan using pgbench_accounts_pkey on pgbench_accounts                                                   +
                                                   |   Index Cond: (aid = 102232)
 BEGIN;                                            |
 END;                                              |
 SELECT substr(query,$1,$2), query_plan from pg_st |
 SELECT substr(query,$1,$2),calls, planid,query_pl | Limit                                                                                                        +
                                                   |   ->  Subquery Scan on pg_stat_monitor                                                                       +
                                                   |         ->  Result                                                                                           +
                                                   |               ->  Sort                                                                                       +
                                                   |                     Sort Key: p.bucket_start_time                                                            +
                                                   |                     ->  Hash Join                                                                            +
                                                   |                           Hash Cond: (p.dbid = d.oid)                                                        +
                                                   |                           ->  Function Scan on pg_stat_monitor_internal p                                    +
                                                   |                           ->  Hash                                                                           +
                                                   |                                 ->  Seq Scan on pg_database d                                                +
                                                   |               SubPlan 1                                                                                      +
                                                   |                 ->  Function Scan on pg_stat_monitor_internal s                                              +
                                                   |                       Filter: (queryid = p.top_queryid)
 select count(*) from pgbench_branches             | Aggregate                                                                                                    +
                                                   |   ->  Seq Scan on pgbench_branches
 UPDATE pgbench_tellers SET tbalance = tbalance +  |
 vacuum pgbench_tellers                            |
 UPDATE pgbench_accounts SET abalance = abalance + |
(10 rows)
```

The `plan` column does not contain costing, width and other values. This is an expected behavior as each row is an accumulation of statistics based on `plan` and amongst other key columns. Plan is only available when the `pgsm_enable_query_plan` configuration parameter is enabled.

### Query type filtering

``pg_stat_monitor`` monitors queries per type (SELECT, INSERT, UPDATE OR DELETE) and classifies them accordingly in the ``cmd_type`` column thus reducing your efforts.

```sql
postgres=# SELECT bucket, substr(query,0, 50) AS query, cmd_type FROM pg_stat_monitor WHERE elevel = 0;
 bucket |                       query                       | cmd_type
--------+---------------------------------------------------+----------
      4 | END                                               |
      4 | SELECT abalance FROM pgbench_accounts WHERE aid = | SELECT
      4 | vacuum pgbench_branches                           |
      4 | select count(*) from pgbench_branches             | SELECT
      4 | UPDATE pgbench_accounts SET abalance = abalance + | UPDATE
      4 | truncate pgbench_history                          |
      4 | INSERT INTO pgbench_history (tid, bid, aid, delta | INSERT
      5 | SELECT relations query FROM pg_stat_monitor       | SELECT
      9 | SELECT bucket, substr(query,$1, $2) AS query, cmd |
      4 | vacuum pgbench_tellers                            |
      4 | BEGIN                                             |
      5 | SELECT relations,query FROM pg_stat_monitor       | SELECT
      4 | UPDATE pgbench_tellers SET tbalance = tbalance +  | UPDATE
      4 | UPDATE pgbench_branches SET bbalance = bbalance + | UPDATE
(14 rows)
```

### Query metadata

The `comments` column contains any text wrapped in `“/*”` and `“*/”` comment tags. The `pg_stat_monitor` extension picks up these comments and makes them available in the comments column. Please note that only the latest comment value is preserved per row. The comments may be put in any format that can be parsed by a tool.

```sql
CREATE EXTENSION hstore;
CREATE FUNCTION text_to_hstore(s text) RETURNS hstore AS $$
BEGIN
    RETURN hstore(s::text[]);
EXCEPTION WHEN OTHERS THEN
    RETURN NULL;
END; $$ LANGUAGE plpgsql STRICT;

postgres=# SELECT 1 AS num /* { "application", java_app, "real_ip", 192.168.1.1} */;
 num
-----
   1
(1 row)

postgres=# SELECT 1 AS num1,2 AS num2 /* { "application", java_app, "real_ip", 192.168.1.2} */;
 num1 | num2
------+------
    1 |    2
(1 row)

postgres=# SELECT 1 AS num1,2 AS num2, 3 AS num3 /* { "application", java_app, "real_ip", 192.168.1.3} */;
 num1 | num2 | num3
------+------+------
    1 |    2 |    3
(1 row)

postgres=# SELECT 1 AS num1,2 AS num2, 3 AS num3, 4 AS num4 /* { "application", psql_app, "real_ip", 192.168.1.3} */;
 num1 | num2 | num3 | num4
------+------+------+------
    1 |    2 |    3 |    4
(1 row)

postgres=# select query, text_to_hstore(comments) as comments_tags from pg_stat_monitor;
                                                     query                                                     |                    comments_tags
---------------------------------------------------------------------------------------------------------------+-----------------------------------------------------
 SELECT $1 AS num /* { "application", psql_app, "real_ip", 192.168.1.3) */                                     | "real_ip"=>"192.168.1.1", "application"=>"java_app"
 SELECT pg_stat_monitor_reset();                                                                               |
 select query, comments, text_to_hstore(comments) from pg_stat_monitor;                                        |
 SELECT $1 AS num1,$2 AS num2, $3 AS num3 /* { "application", java_app, "real_ip", 192.168.1.3} */             | "real_ip"=>"192.168.1.3", "application"=>"java_app"
 select query, text_to_hstore(comments) as comments_tags from pg_stat_monitor;                                 |
 SELECT $1 AS num1,$2 AS num2 /* { "application", java_app, "real_ip", 192.168.1.2} */                         | "real_ip"=>"192.168.1.2", "application"=>"java_app"
 SELECT $1 AS num1,$2 AS num2, $3 AS num3, $4 AS num4 /* { "application", psql_app, "real_ip", 192.168.1.3} */ | "real_ip"=>"192.168.1.3", "application"=>"psql_app"
(7 rows)

postgres=# select query, text_to_hstore(comments)->'application' as application_name from pg_stat_monitor;
                                                     query                                                     | application_name
---------------------------------------------------------------------------------------------------------------+----------
 SELECT $1 AS num /* { "application", psql_app, "real_ip", 192.168.1.3) */                                     | java_app
 SELECT pg_stat_monitor_reset();                                                                               |
 select query, text_to_hstore(comments)->"real_ip" as comments_tags from pg_stat_monitor;                      |
 select query, text_to_hstore(comments)->$1 from pg_stat_monitor                                               |
 select query, text_to_hstore(comments) as comments_tags from pg_stat_monitor;                                 |
 select query, text_to_hstore(comments)->"application" as comments_tags from pg_stat_monitor;                  |
 SELECT $1 AS num1,$2 AS num2 /* { "application", java_app, "real_ip", 192.168.1.2} */                         | java_app
 SELECT $1 AS num1,$2 AS num2, $3 AS num3 /* { "application", java_app, "real_ip", 192.168.1.3} */             | java_app
 select query, comments, text_to_hstore(comments) from pg_stat_monitor;                                        |
 SELECT $1 AS num1,$2 AS num2, $3 AS num3, $4 AS num4 /* { "application", psql_app, "real_ip", 192.168.1.3} */ | psql_app
(10 rows)

postgres=# select query, text_to_hstore(comments)->'real_ip' as real_ip from pg_stat_monitor;
                                                     query                                                     |  real_ip
---------------------------------------------------------------------------------------------------------------+-------------
 SELECT $1 AS num /* { "application", psql_app, "real_ip", 192.168.1.3) */                                     | 192.168.1.1
 SELECT pg_stat_monitor_reset();                                                                               |
 select query, text_to_hstore(comments)->"real_ip" as comments_tags from pg_stat_monitor;                      |
 select query, text_to_hstore(comments)->$1 from pg_stat_monitor                                               |
 select query, text_to_hstore(comments) as comments_tags from pg_stat_monitor;                                 |
 select query, text_to_hstore(comments)->"application" as comments_tags from pg_stat_monitor;                  |
 SELECT $1 AS num1,$2 AS num2 /* { "application", java_app, "real_ip", 192.168.1.2} */                         | 192.168.1.2
 SELECT $1 AS num1,$2 AS num2, $3 AS num3 /* { "application", java_app, "real_ip", 192.168.1.3} */             | 192.168.1.3
 select query, comments, text_to_hstore(comments) from pg_stat_monitor;                                        |
 SELECT $1 AS num1,$2 AS num2, $3 AS num3, $4 AS num4 /* { "application", psql_app, "real_ip", 192.168.1.3} */ | 192.168.1.3
(10 rows)
```

### Top query tracking

In the following example we create a function `add2` that adds one parameter value to another one and call this function to calculate 1+2.


```sql
CREATE OR REPLACE function add2(int, int) RETURNS int as
$$
BEGIN
   return (select $1 + $2);
END;
$$ language plpgsql;

SELECT add2(1,2);
 add2
-----
   3
(1 row)

The ``pg_stat_monitor`` view shows all executed queries and shows the very first query in a row - calling the `add2` function.

postgres=# SELECT queryid, top_queryid, query, top_query FROM pg_stat_monitor;
     queryid      |   top_queryid    |                       query.                           |     top_query
------------------+------------------+-------------------------------------------------------------------------+-------------------
 3408CA84B2353094 |                  | select add2($1,$2)                                     |
 762B99349F6C7F31 | 3408CA84B2353094 | SELECT (select $1 + $2)                                | select add2($1,$2)
(2 rows)
```

### Relations

**Example 1: List all the table names involved in the query.**

```sql
postgres=# SELECT relations,query FROM pg_stat_monitor;
           relations                  |                                                query
-------------------------------+------------------------------------------------------------------------------------------------------
                                      | END
 {public.pgbench_accounts}            | SELECT abalance FROM pgbench_accounts WHERE aid = $1
                                      | vacuum pgbench_branches
 {public.pgbench_branches}            | select count(*) from pgbench_branches
 {public.pgbench_accounts}            | UPDATE pgbench_accounts SET abalance = abalance + $1 WHERE aid = $2
                                      | truncate pgbench_history
 {public.pgbench_history}             | INSERT INTO pgbench_history (tid, bid, aid, delta, mtime) VALUES ($1, $2, $3, $4, CURRENT_TIMESTAMP)
 {public.pg_stat_monitor,pg_catalog.pg_database} | SELECT relations query FROM pg_stat_monitor
                                      | vacuum pgbench_tellers
                                      | BEGIN
 {public.pgbench_tellers}             | UPDATE pgbench_tellers SET tbalance = tbalance + $1 WHERE tid = $2
 {public.pgbench_branches}            | UPDATE pgbench_branches SET bbalance = bbalance + $1 WHERE bid = $2
(12 rows)
```

**Example 2: List all the views and the name of the table in the view. Here we have a view "test_view"**

```sql
\d+ test_view
                          View "public.test_view"
 Column |  Type   | Collation | Nullable | Default | Storage | Description 
--------+---------+-----------+----------+---------+---------+-------------
 foo_a  | integer |           |          |         | plain   | 
 bar_a  | integer |           |          |         | plain   | 
View definition:
 SELECT f.a AS foo_a,
    b.a AS bar_a
   FROM foo f,
    bar b;
```

Now when we query the ``pg_stat_monitor``, it will show the view name and also all the table names in the view. Note that the view name is followed by an asterisk (*).

```sql
SELECT relations, query FROM pg_stat_monitor;
      relations      |    query                                                 
---------------------+----------------------------------------------------
 {test_view*,foo,bar} | select * from test_view
 {foo,bar}           | select * from foo,bar
(2 rows)
```

### Queries terminated with errors

```sql
SELECT substr(query,0,50) AS query, decode_error_level(elevel) AS elevel,sqlcode, calls, substr(message,0,50) message
FROM pg_stat_monitor;
                       query                       | elevel | sqlcode | calls |                      message
---------------------------------------------------+--------+---------+-------+---------------------------------------------------
 select substr(query,$1,$2) as query, decode_error |        |       0 |     1 |
 select bucket,substr(query,$1,$2),decode_error_le |        |       0 |     3 |
                                                   | LOG    |       0 |     1 | database system is ready to accept connections
 select 1/0;                                       | ERROR  |     130 |     1 | division by zero
                                                   | LOG    |       0 |     1 | database system was shut down at 2020-11-11 11:37
 select $1/$2                                      |        |       0 |     1 |
(6 rows)
          11277.79 | SELECT * FROM foo
```

### Histogram

Histogram (the `resp_calls` parameter) provides a visual representation of query performance. With the help of the histogram function, you can view a timing/calling data histogram in response to a SQL query.


```sql
SELECT resp_calls, query FROM pg_stat_monitor;
                    resp_calls                    |                 query                                        
--------------------------------------------------+----------------------------------------------
{1," 0"," 0"," 0"," 0"," 0"," 0"," 0"," 0"," 0"} | select client_ip, query from pg_stat_monitor
{3," 0"," 0"," 0"," 0"," 0"," 0"," 0"," 0"," 1"} | select * from pg_stat_monitor_reset()
{3," 0"," 0"," 0"," 0"," 0"," 0"," 0"," 0"," 1"} | SELECT * FROM foo

postgres=# SELECT * FROM histogram(0, 'F44CD1B4B33A47AF') AS a(range TEXT, freq INT, bar TEXT);
       range        | freq |              bar
--------------------+------+--------------------------------
  (0 - 3)}          |    2 | ■■■■■■■■■■■■■■■■■■■■■■■■■■■■■■
  (3 - 10)}         |    0 |
  (10 - 31)}        |    1 | ■■■■■■■■■■■■■■■
  (31 - 100)}       |    0 |
  (100 - 316)}      |    0 |
  (316 - 1000)}     |    0 |
  (1000 - 3162)}    |    0 |
  (3162 - 10000)}   |    0 |
  (10000 - 31622)}  |    0 |
  (31622 - 100000)} |    0 |
(10 rows)
```

There are 10 time based buckets of the time generated automatically based on total buckets in the field ``resp_calls``. The value in the field shows how many queries run in that period of time.
<|MERGE_RESOLUTION|>--- conflicted
+++ resolved
@@ -13,7 +13,6 @@
 
 ## Features
 
-<<<<<<< HEAD
 ### Configuration
 Here is the complete list of configuration parameters.
 ```sql
@@ -35,10 +34,8 @@
  pg_stat_monitor.pgsm_enable_query_plan   |      1 |             0 | Enable/Disable query plan monitoring                                                                     |       0 |      0     |       0
  pg_stat_monitor.pgsm_track_planning      |      0 |             1 | Selects whether planning statistics are tracked.                                                         |       0 |      0     |       0
 (13 rows)
-=======
+
 The following are the key features of pg_stat_monitor:
->>>>>>> 8fe76769
-
 * [Time buckets](#time-buckets),
 * [Table and index access statistics per statement](#table-and-index-access-statistics-per-statement),
 * Query statistics:
